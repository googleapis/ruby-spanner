# Copyright 2017 Google LLC
#
# Licensed under the Apache License, Version 2.0 (the "License");
# you may not use this file except in compliance with the License.
# You may obtain a copy of the License at
#
#     https://www.apache.org/licenses/LICENSE-2.0
#
# Unless required by applicable law or agreed to in writing, software
# distributed under the License is distributed on an "AS IS" BASIS,
# WITHOUT WARRANTIES OR CONDITIONS OF ANY KIND, either express or implied.
# See the License for the specific language governing permissions and
# limitations under the License.


require "google/cloud/spanner/errors"
require "google/cloud/spanner/convert"
require "google/cloud/spanner/results"
require "google/cloud/spanner/commit"
require "google/cloud/spanner/batch_update_results"

module Google
  module Cloud
    module Spanner
      ##
      # # Transaction
      #
      # A transaction in Cloud Spanner is a set of reads and writes that execute
      # atomically at a single logical point in time across columns, rows, and
      # tables in a database.
      #
      # All changes are accumulated in memory until the block passed to
      # {Client#transaction} completes. Transactions will be automatically
      # retried when possible. See {Client#transaction}.
      #
      # @example
      #   require "google/cloud/spanner"
      #
      #   spanner = Google::Cloud::Spanner.new
      #   db = spanner.client "my-instance", "my-database"
      #
      #   db.transaction do |tx|
      #     # Read the second album budget.
      #     second_album_result = tx.read "Albums", ["marketing_budget"],
      #                                   keys: [[2, 2]], limit: 1
      #     second_album_row = second_album_result.rows.first
      #     second_album_budget = second_album_row.values.first
      #
      #     transfer_amount = 200000
      #
      #     if second_album_budget < 300000
      #       # Raising an exception will automatically roll back the
      #       # transaction.
      #       raise "The second album doesn't have enough funds to transfer"
      #     end
      #
      #     # Read the first album's budget.
      #     first_album_result = tx.read "Albums", ["marketing_budget"],
      #                                   keys: [[1, 1]], limit: 1
      #     first_album_row = first_album_result.rows.first
      #     first_album_budget = first_album_row.values.first
      #
      #     # Update the budgets.
      #     second_album_budget -= transfer_amount
      #     first_album_budget += transfer_amount
      #     puts "Setting first album's budget to #{first_album_budget} and " \
      #          "the second album's budget to #{second_album_budget}."
      #
      #     # Update the rows.
      #     rows = [
      #       {singer_id: 1, album_id: 1, marketing_budget: first_album_budget},
      #       {singer_id: 2, album_id: 2, marketing_budget: second_album_budget}
      #     ]
      #     tx.update "Albums", rows
      #   end
      #
      class Transaction
        # @private The Session object.
        attr_accessor :session

        # @private Transaction tag for statistics collection.
        attr_accessor :transaction_tag

        def initialize
          @commit = Commit.new
          @seqno = 0

          @mutex = Mutex.new
          @resource = ConditionVariable.new
          @state_of_inline_begin = :NO_OPERATIONS_YET
        end

        ##
        # Identifier of the transaction results were run in.
        # @return [String] The transaction id.
        def transaction_id
          return @grpc.id if existing_transaction?
          ensure_session!
          @grpc = service.begin_transaction session.path
          @grpc.id
        end

        ##
        # Executes a SQL query.
        #
        # @param [String] sql The SQL query string. See [Query
        #   syntax](https://cloud.google.com/spanner/docs/query-syntax).
        #
        #   The SQL query string can contain parameter placeholders. A parameter
        #   placeholder consists of "@" followed by the parameter name.
        #   Parameter names consist of any combination of letters, numbers, and
        #   underscores.
        # @param [Hash] params SQL parameters for the query string. The
        #   parameter placeholders, minus the "@", are the the hash keys, and
        #   the literal values are the hash values. If the query string contains
        #   something like "WHERE id > @msg_id", then the params must contain
        #   something like `:msg_id => 1`.
        #
        #   Ruby types are mapped to Spanner types as follows:
        #
        #   | Spanner     | Ruby           | Notes  |
        #   |-------------|----------------|---|
        #   | `BOOL`      | `true`/`false` | |
        #   | `INT64`     | `Integer`      | |
        #   | `FLOAT64`   | `Float`        | |
        #   | `NUMERIC`   | `BigDecimal`   | |
        #   | `STRING`    | `String`       | |
        #   | `DATE`      | `Date`         | |
        #   | `TIMESTAMP` | `Time`, `DateTime` | |
        #   | `BYTES`     | `File`, `IO`, `StringIO`, or similar | |
        #   | `ARRAY`     | `Array` | Nested arrays are not supported. |
        #   | `STRUCT`    | `Hash`, {Data} | |
        #
        #   See [Data
        #   types](https://cloud.google.com/spanner/docs/data-definition-language#data_types).
        #
        #   See [Data Types - Constructing a
        #   STRUCT](https://cloud.google.com/spanner/docs/data-types#constructing-a-struct).
        # @param [Hash] types Types of the SQL parameters in `params`. It is not
        #   always possible for Cloud Spanner to infer the right SQL type from a
        #   value in `params`. In these cases, the `types` hash must be used to
        #   specify the SQL type for these values.
        #
        #   The keys of the hash should be query string parameter placeholders,
        #   minus the "@". The values of the hash should be Cloud Spanner type
        #   codes from the following list:
        #
        #   * `:BOOL`
        #   * `:BYTES`
        #   * `:DATE`
        #   * `:FLOAT64`
        #   * `:NUMERIC`
        #   * `:INT64`
        #   * `:STRING`
        #   * `:TIMESTAMP`
        #   * `Array` - Lists are specified by providing the type code in an
        #     array. For example, an array of integers are specified as
        #     `[:INT64]`.
        #   * {Fields} - Types for STRUCT values (`Hash`/{Data} objects) are
        #     specified using a {Fields} object.
        #
        #   Types are optional.
        # @param [Hash] query_options A hash of values to specify the custom
        #   query options for executing SQL query. Query options are optional.
        #   The following settings can be provided:
        #
        #   * `:optimizer_version` (String) The version of optimizer to use.
        #     Empty to use database default. "latest" to use the latest
        #     available optimizer version.
        #   * `:optimizer_statistics_package` (String) Statistics package to
        #     use. Empty to use the database default.
        # @param [Hash] request_options Common request options.
        #
        #   * `:priority` (String) The relative priority for requests.
        #     The priority acts as a hint to the Cloud Spanner scheduler
        #     and does not guarantee priority or order of execution.
        #     Valid values are `:PRIORITY_LOW`, `:PRIORITY_MEDIUM`,
        #     `:PRIORITY_HIGH`. If priority not set then default is
        #     `PRIORITY_UNSPECIFIED` is equivalent to `:PRIORITY_HIGH`.
        #   * `:tag` (String) A per-request tag which can be applied to
        #     queries or reads, used for statistics collection. Tag must be a
        #     valid identifier of the form: `[a-zA-Z][a-zA-Z0-9_\-]` between 2
        #     and 64 characters in length.
        # @param [Hash] call_options A hash of values to specify the custom
        #   call options, e.g., timeout, retries, etc. Call options are
        #   optional. The following settings can be provided:
        #
        #   * `:timeout` (Numeric) A numeric value of custom timeout in seconds
        #     that overrides the default setting.
        #   * `:retry_policy` (Hash) A hash of values that overrides the default
        #     setting of retry policy with the following keys:
        #     * `:initial_delay` (`Numeric`) - The initial delay in seconds.
        #     * `:max_delay` (`Numeric`) - The max delay in seconds.
        #     * `:multiplier` (`Numeric`) - The incremental backoff multiplier.
        #     * `:retry_codes` (`Array<String>`) - The error codes that should
        #       trigger a retry.
        #
        # @return [Google::Cloud::Spanner::Results] The results of the query
        #   execution.
        #
        # @example
        #   require "google/cloud/spanner"
        #
        #   spanner = Google::Cloud::Spanner.new
        #   db = spanner.client "my-instance", "my-database"
        #
        #   db.transaction do |tx|
        #     results = tx.execute_query "SELECT * FROM users"
        #
        #     results.rows.each do |row|
        #       puts "User #{row[:id]} is #{row[:name]}"
        #     end
        #   end
        #
        # @example Query using query parameters:
        #   require "google/cloud/spanner"
        #
        #   spanner = Google::Cloud::Spanner.new
        #   db = spanner.client "my-instance", "my-database"
        #
        #   db.transaction do |tx|
        #     results = tx.execute_query(
        #       "SELECT * FROM users WHERE active = @active",
        #       params: { active: true }
        #     )
        #
        #     results.rows.each do |row|
        #       puts "User #{row[:id]} is #{row[:name]}"
        #     end
        #   end
        #
        # @example Query with a SQL STRUCT query parameter as a Hash:
        #   require "google/cloud/spanner"
        #
        #   spanner = Google::Cloud::Spanner.new
        #   db = spanner.client "my-instance", "my-database"
        #
        #   db.transaction do |tx|
        #     user_hash = { id: 1, name: "Charlie", active: false }
        #
        #     results = tx.execute_query(
        #       "SELECT * FROM users WHERE " \
        #       "ID = @user_struct.id " \
        #       "AND name = @user_struct.name " \
        #       "AND active = @user_struct.active",
        #       params: { user_struct: user_hash }
        #     )
        #
        #     results.rows.each do |row|
        #       puts "User #{row[:id]} is #{row[:name]}"
        #     end
        #   end
        #
        # @example Specify the SQL STRUCT type using Fields object:
        #   require "google/cloud/spanner"
        #
        #   spanner = Google::Cloud::Spanner.new
        #   db = spanner.client "my-instance", "my-database"
        #
        #   db.transaction do |tx|
        #     user_type = tx.fields id: :INT64, name: :STRING, active: :BOOL
        #     user_hash = { id: 1, name: nil, active: false }
        #
        #     results = tx.execute_query(
        #       "SELECT * FROM users WHERE " \
        #       "ID = @user_struct.id " \
        #       "AND name = @user_struct.name " \
        #       "AND active = @user_struct.active",
        #       params: { user_struct: user_hash },
        #       types: { user_struct: user_type }
        #     )
        #
        #     results.rows.each do |row|
        #       puts "User #{row[:id]} is #{row[:name]}"
        #     end
        #   end
        #
        # @example Or, query with a SQL STRUCT as a typed Data object:
        #   require "google/cloud/spanner"
        #
        #   spanner = Google::Cloud::Spanner.new
        #   db = spanner.client "my-instance", "my-database"
        #
        #   db.transaction do |tx|
        #     user_type = tx.fields id: :INT64, name: :STRING, active: :BOOL
        #     user_data = user_type.struct id: 1, name: nil, active: false
        #
        #     results = tx.execute_query(
        #       "SELECT * FROM users WHERE " \
        #       "ID = @user_struct.id " \
        #       "AND name = @user_struct.name " \
        #       "AND active = @user_struct.active",
        #       params: { user_struct: user_data }
        #     )
        #
        #     results.rows.each do |row|
        #       puts "User #{row[:id]} is #{row[:name]}"
        #     end
        #   end
        #
        # @example Query using query options:
        #   require "google/cloud/spanner"
        #
        #   spanner = Google::Cloud::Spanner.new
        #   db = spanner.client "my-instance", "my-database"
        #
        #   db.transaction do |tx|
        #     results = tx.execute_query \
        #       "SELECT * FROM users", query_options: {
        #       optimizer_version: "1",
        #       optimizer_statistics_package: "auto_20191128_14_47_22UTC"
        #     }
        #
        #     results.rows.each do |row|
        #       puts "User #{row[:id]} is #{row[:name]}"
        #     end
        #   end
        #
        # @example Query using custom timeout and retry policy:
        #   require "google/cloud/spanner"
        #
        #   spanner = Google::Cloud::Spanner.new
        #   db = spanner.client "my-instance", "my-database"
        #
        #   timeout = 30.0
        #   retry_policy = {
        #     initial_delay: 0.25,
        #     max_delay:     32.0,
        #     multiplier:    1.3,
        #     retry_codes:   ["UNAVAILABLE"]
        #   }
        #   call_options = { timeout: timeout, retry_policy: retry_policy }
        #
        #   db.transaction do |tx|
        #     results = tx.execute_query \
        #       "SELECT * FROM users", call_options: call_options
        #
        #     results.rows.each do |row|
        #       puts "User #{row[:id]} is #{row[:name]}"
        #     end
        #   end
        #
        def execute_query sql, params: nil, types: nil, query_options: nil,
                          request_options: nil, call_options: nil
          ensure_session!

          @seqno += 1

          params, types = Convert.to_input_params_and_types params, types
          request_options = build_request_options request_options
<<<<<<< HEAD
          results = nil
          @mutex.synchronize do
            @resource.wait @mutex while inline_begin_in_progress?
            @state_of_inline_begin = :INLINE_BEGIN_IN_PROGRESS if no_existing_transaction?
            results = session.execute_query sql, params: params, types: types,
                                                 transaction: tx_selector, seqno: @seqno,
                                                 query_options: query_options,
                                                 request_options: request_options,
                                                 call_options: call_options
            if no_existing_transaction?
              # When an exception happens, this should be reset to :NO_OPERATIONS_YET
              @state_of_inline_begin = :TRANSACTION_AVAILABLE
              @grpc = results.metadata.transaction
              @resource.signal
            end
          end
=======
          results = session.execute_query sql, params: params, types: types,
                                               transaction: tx_selector, seqno: @seqno,
                                               query_options: query_options,
                                               request_options: request_options,
                                               call_options: call_options
          @grpc = results.transaction if no_existing_transaction?
>>>>>>> 206b87b6
          results
        end
        alias execute execute_query
        alias query execute_query
        alias execute_sql execute_query

        ##
        # Executes a DML statement.
        #
        # @param [String] sql The DML statement string. See [Query
        #   syntax](https://cloud.google.com/spanner/docs/query-syntax).
        #
        #   The DML statement string can contain parameter placeholders. A
        #   parameter placeholder consists of "@" followed by the parameter
        #   name. Parameter names consist of any combination of letters,
        #   numbers, and underscores.
        # @param [Hash] params Parameters for the DML statement string. The
        #   parameter placeholders, minus the "@", are the the hash keys, and
        #   the literal values are the hash values. If the query string contains
        #   something like "WHERE id > @msg_id", then the params must contain
        #   something like `:msg_id => 1`.
        #
        #   Ruby types are mapped to Spanner types as follows:
        #
        #   | Spanner     | Ruby           | Notes  |
        #   |-------------|----------------|---|
        #   | `BOOL`      | `true`/`false` | |
        #   | `INT64`     | `Integer`      | |
        #   | `FLOAT64`   | `Float`        | |
        #   | `NUMERIC`   | `BigDecimal`   | |
        #   | `STRING`    | `String`       | |
        #   | `DATE`      | `Date`         | |
        #   | `TIMESTAMP` | `Time`, `DateTime` | |
        #   | `BYTES`     | `File`, `IO`, `StringIO`, or similar | |
        #   | `ARRAY`     | `Array` | Nested arrays are not supported. |
        #   | `STRUCT`    | `Hash`, {Data} | |
        #
        #   See [Data
        #   types](https://cloud.google.com/spanner/docs/data-definition-language#data_types).
        #
        #   See [Data Types - Constructing a
        #   STRUCT](https://cloud.google.com/spanner/docs/data-types#constructing-a-struct).
        # @param [Hash] types Types of the SQL parameters in `params`. It is not
        #   always possible for Cloud Spanner to infer the right SQL type from a
        #   value in `params`. In these cases, the `types` hash can be used to
        #   specify the exact SQL type for some or all of the SQL query
        #   parameters.
        #
        #   The keys of the hash should be query string parameter placeholders,
        #   minus the "@". The values of the hash should be Cloud Spanner type
        #   codes from the following list:
        #
        #   * `:BOOL`
        #   * `:BYTES`
        #   * `:DATE`
        #   * `:FLOAT64`
        #   * `:NUMERIC`
        #   * `:INT64`
        #   * `:STRING`
        #   * `:TIMESTAMP`
        #   * `Array` - Lists are specified by providing the type code in an
        #     array. For example, an array of integers are specified as
        #     `[:INT64]`.
        #   * {Fields} - Nested Structs are specified by providing a Fields
        #     object.
        # @param [Hash] query_options A hash of values to specify the custom
        #   query options for executing SQL query. Query options are optional.
        #   The following settings can be provided:
        #
        #   * `:optimizer_version` (String) The version of optimizer to use.
        #     Empty to use database default. "latest" to use the latest
        #     available optimizer version.
        #   * `:optimizer_statistics_package` (String) Statistics package to
        #     use. Empty to use the database default.
        # @param [Hash] request_options Common request options.
        #
        #   * `:priority` (String) The relative priority for requests.
        #     The priority acts as a hint to the Cloud Spanner scheduler
        #     and does not guarantee priority or order of execution.
        #     Valid values are `:PRIORITY_LOW`, `:PRIORITY_MEDIUM`,
        #     `:PRIORITY_HIGH`. If priority not set then default is
        #     `PRIORITY_UNSPECIFIED` is equivalent to `:PRIORITY_HIGH`.
        #   * `:tag` (String) A per-request tag which can be applied to
        #     queries or reads, used for statistics collection. Tag must be a
        #     valid identifier of the form: `[a-zA-Z][a-zA-Z0-9_\-]` between 2
        #     and 64 characters in length.
        # @param [Hash] call_options A hash of values to specify the custom
        #   call options, e.g., timeout, retries, etc. Call options are
        #   optional. The following settings can be provided:
        #
        #   * `:timeout` (Numeric) A numeric value of custom timeout in seconds
        #     that overrides the default setting.
        #   * `:retry_policy` (Hash) A hash of values that overrides the default
        #     setting of retry policy with the following keys:
        #     * `:initial_delay` (`Numeric`) - The initial delay in seconds.
        #     * `:max_delay` (`Numeric`) - The max delay in seconds.
        #     * `:multiplier` (`Numeric`) - The incremental backoff multiplier.
        #     * `:retry_codes` (`Array<String>`) - The error codes that should
        #       trigger a retry.
        #
        # @return [Integer] The exact number of rows that were modified.
        #
        # @example
        #   require "google/cloud/spanner"
        #
        #   spanner = Google::Cloud::Spanner.new
        #   db = spanner.client "my-instance", "my-database"
        #
        #   db.transaction do |tx|
        #     row_count = tx.execute_update(
        #       "UPDATE users SET name = 'Charlie' WHERE id = 1"
        #     )
        #   end
        #
        # @example Update using SQL parameters:
        #   require "google/cloud/spanner"
        #
        #   spanner = Google::Cloud::Spanner.new
        #   db = spanner.client "my-instance", "my-database"
        #
        #   db.transaction do |tx|
        #     row_count = tx.execute_update(
        #       "UPDATE users SET name = @name WHERE id = @id",
        #       params: { id: 1, name: "Charlie" }
        #     )
        #   end
        #
        # @example Update using query options
        #   require "google/cloud/spanner"
        #
        #   spanner = Google::Cloud::Spanner.new
        #   db = spanner.client "my-instance", "my-database"
        #
        #   db.transaction do |tx|
        #     row_count = tx.execute_update(
        #       "UPDATE users SET name = 'Charlie' WHERE id = 1",
        #       query_options: {
        #         optimizer_version: "1",
        #         optimizer_statistics_package: "auto_20191128_14_47_22UTC"
        #       }
        #     )
        #   end
        #
        # @example Update using custom timeout and retry policy:
        #   require "google/cloud/spanner"
        #
        #   spanner = Google::Cloud::Spanner.new
        #   db = spanner.client "my-instance", "my-database"
        #
        #   timeout = 30.0
        #   retry_policy = {
        #     initial_delay: 0.25,
        #     max_delay:     32.0,
        #     multiplier:    1.3,
        #     retry_codes:   ["UNAVAILABLE"]
        #   }
        #   call_options = { timeout: timeout, retry_policy: retry_policy }
        #
        #   db.transaction do |tx|
        #     row_count = tx.execute_update(
        #       "UPDATE users SET name = 'Charlie' WHERE id = 1",
        #       call_options: call_options
        #     )
        #   end
        #
        def execute_update sql, params: nil, types: nil, query_options: nil,
                           request_options: nil, call_options: nil
          results = execute_query sql, params: params, types: types,
                                  query_options: query_options,
                                  request_options: request_options,
                                  call_options: call_options
          # Stream all PartialResultSet to get ResultSetStats
          results.rows.to_a
          # Raise an error if there is not a row count returned
          if results.row_count.nil?
            raise Google::Cloud::InvalidArgumentError,
                  "DML statement is invalid."
          end
          results.row_count
        end

        ##
        # Executes DML statements in a batch.
        #
        # @param [Hash] request_options Common request options.
        #
        #   * `:priority` (String) The relative priority for requests.
        #     The priority acts as a hint to the Cloud Spanner scheduler
        #     and does not guarantee priority or order of execution.
        #     Valid values are `:PRIORITY_LOW`, `:PRIORITY_MEDIUM`,
        #     `:PRIORITY_HIGH`. If priority not set then default is
        #     `PRIORITY_UNSPECIFIED` is equivalent to `:PRIORITY_HIGH`.
        #   * `:tag` (String) A per-request tag which can be applied to
        #     queries or reads, used for statistics collection. Tag must be a
        #     valid identifier of the form: `[a-zA-Z][a-zA-Z0-9_\-]` between 2
        #     and 64 characters in length.
        # @param [Hash] call_options A hash of values to specify the custom
        #   call options, e.g., timeout, retries, etc. Call options are
        #   optional. The following settings can be provided:
        #
        #   * `:timeout` (Numeric) A numeric value of custom timeout in seconds
        #     that overrides the default setting.
        #   * `:retry_policy` (Hash) A hash of values that overrides the default
        #     setting of retry policy with the following keys:
        #     * `:initial_delay` (`Numeric`) - The initial delay in seconds.
        #     * `:max_delay` (`Numeric`) - The max delay in seconds.
        #     * `:multiplier` (`Numeric`) - The incremental backoff multiplier.
        #     * `:retry_codes` (`Array<String>`) - The error codes that should
        #       trigger a retry.
        #
        # @yield [batch_update] a batch update object
        # @yieldparam [Google::Cloud::Spanner::BatchUpdate] batch_update a batch
        #   update object accepting DML statements and optional parameters and
        #   types of the parameters.
        #
        # @raise [Google::Cloud::Spanner::BatchUpdateError] If an error occurred
        #   while executing a statement. The error object contains a cause error
        #   with the service error type and message, and a list with the exact
        #   number of rows that were modified for each successful statement
        #   before the error.
        #
        # @return [Array<Integer>] A list with the exact number of rows that
        #   were modified for each DML statement.
        #
        # @example
        #   require "google/cloud/spanner"
        #
        #   spanner = Google::Cloud::Spanner.new
        #   db = spanner.client "my-instance", "my-database"
        #
        #   db.transaction do |tx|
        #     begin
        #       row_counts = tx.batch_update do |b|
        #         statement_count = b.batch_update(
        #           "UPDATE users SET name = 'Charlie' WHERE id = 1"
        #         )
        #       end
        #       puts row_counts.inspect
        #     rescue Google::Cloud::Spanner::BatchUpdateError => err
        #       puts err.cause.message
        #       puts err.row_counts.inspect
        #     end
        #   end
        #
        # @example Update using SQL parameters:
        #   require "google/cloud/spanner"
        #
        #   spanner = Google::Cloud::Spanner.new
        #   db = spanner.client "my-instance", "my-database"
        #
        #   db.transaction do |tx|
        #     begin
        #       row_counts = tx.batch_update do |b|
        #         statement_count = b.batch_update(
        #           "UPDATE users SET name = 'Charlie' WHERE id = 1",
        #           params: { id: 1, name: "Charlie" }
        #         )
        #       end
        #       puts row_counts.inspect
        #     rescue Google::Cloud::Spanner::BatchUpdateError => err
        #       puts err.cause.message
        #       puts err.row_counts.inspect
        #     end
        #   end
        #
        def batch_update request_options: nil, call_options: nil, &block
          ensure_session!
          @seqno += 1

          request_options = build_request_options request_options
          results = session.batch_update tx_selector, @seqno,
                                         request_options: request_options,
                                         call_options: call_options, &block
          batch_update_results = BatchUpdateResults.from_grpc results
          row_counts = batch_update_results.row_counts
          @grpc = batch_update_results.transaction if no_existing_transaction?
          row_counts
        end

        ##
        # Read rows from a database table, as a simple alternative to
        # {#execute_query}.
        #
        # @param [String] table The name of the table in the database to be
        #   read.
        # @param [Array<String, Symbol>] columns The columns of table to be
        #   returned for each row matching this request.
        # @param [Object, Array<Object>] keys A single, or list of keys or key
        #   ranges to match returned data to. Values should have exactly as many
        #   elements as there are columns in the primary key.
        # @param [String] index The name of an index to use instead of the
        #   table's primary key when interpreting `id` and sorting result rows.
        #   Optional.
        # @param [Integer] limit If greater than zero, no more than this number
        #   of rows will be returned. The default is no limit.
        # @param [Hash] request_options Common request options.
        #
        #   * `:priority` (String) The relative priority for requests.
        #     The priority acts as a hint to the Cloud Spanner scheduler
        #     and does not guarantee priority or order of execution.
        #     Valid values are `:PRIORITY_LOW`, `:PRIORITY_MEDIUM`,
        #     `:PRIORITY_HIGH`. If priority not set then default is
        #     `PRIORITY_UNSPECIFIED` is equivalent to `:PRIORITY_HIGH`.
        #   * `:tag` (String) A per-request tag which can be applied to
        #     queries or reads, used for statistics collection. Tag must be a
        #     valid identifier of the form: `[a-zA-Z][a-zA-Z0-9_\-]` between 2
        #     and 64 characters in length.
        # @param [Hash] call_options A hash of values to specify the custom
        #   call options, e.g., timeout, retries, etc. Call options are
        #   optional. The following settings can be provided:
        #
        #   * `:timeout` (Numeric) A numeric value of custom timeout in seconds
        #     that overrides the default setting.
        #   * `:retry_policy` (Hash) A hash of values that overrides the default
        #     setting of retry policy with the following keys:
        #     * `:initial_delay` (`Numeric`) - The initial delay in seconds.
        #     * `:max_delay` (`Numeric`) - The max delay in seconds.
        #     * `:multiplier` (`Numeric`) - The incremental backoff multiplier.
        #     * `:retry_codes` (`Array<String>`) - The error codes that should
        #       trigger a retry.
        #
        # @return [Google::Cloud::Spanner::Results] The results of the read
        #   operation.
        #
        # @example
        #   require "google/cloud/spanner"
        #
        #   spanner = Google::Cloud::Spanner.new
        #   db = spanner.client "my-instance", "my-database"
        #
        #   db.transaction do |tx|
        #     results = tx.read "users", [:id, :name]
        #
        #     results.rows.each do |row|
        #       puts "User #{row[:id]} is #{row[:name]}"
        #     end
        #   end
        #
        def read table, columns, keys: nil, index: nil, limit: nil,
                 request_options: nil, call_options: nil
          ensure_session!

          columns = Array(columns).map(&:to_s)
          keys = Convert.to_key_set keys
          request_options = build_request_options request_options
          results = session.read table, columns, keys: keys, index: index, limit: limit,
                                                 transaction: tx_selector,
                                                 request_options: request_options,
                                                 call_options: call_options
          @grpc = results.transaction if no_existing_transaction?
          results
        end

        ##
        # Inserts or updates rows in a table. If any of the rows already exist,
        # then its column values are overwritten with the ones provided. Any
        # column values not explicitly written are preserved.
        #
        # All changes are accumulated in memory until the block passed to
        # {Client#transaction} completes.
        #
        # @param [String] table The name of the table in the database to be
        #   modified.
        # @param [Array<Hash>] rows One or more hash objects with the hash keys
        #   matching the table's columns, and the hash values matching the
        #   table's values.
        #
        #   Ruby types are mapped to Spanner types as follows:
        #
        #   | Spanner     | Ruby           | Notes  |
        #   |-------------|----------------|---|
        #   | `BOOL`      | `true`/`false` | |
        #   | `INT64`     | `Integer`      | |
        #   | `FLOAT64`   | `Float`        | |
        #   | `NUMERIC`   | `BigDecimal`   | |
        #   | `STRING`    | `String`       | |
        #   | `DATE`      | `Date`         | |
        #   | `TIMESTAMP` | `Time`, `DateTime` | |
        #   | `BYTES`     | `File`, `IO`, `StringIO`, or similar | |
        #   | `ARRAY`     | `Array` | Nested arrays are not supported. |
        #
        #   See [Data
        #   types](https://cloud.google.com/spanner/docs/data-definition-language#data_types).
        #
        # @example
        #   require "google/cloud/spanner"
        #
        #   spanner = Google::Cloud::Spanner.new
        #   db = spanner.client "my-instance", "my-database"
        #
        #   db.transaction do |tx|
        #     tx.upsert "users", [{ id: 1, name: "Charlie", active: false },
        #                         { id: 2, name: "Harvey",  active: true }]
        #   end
        #
        def upsert table, *rows
          ensure_session!
          @commit.upsert table, rows
        end
        alias save upsert

        ##
        # Inserts new rows in a table. If any of the rows already exist, the
        # write or request fails with error {Google::Cloud::AlreadyExistsError}.
        #
        # All changes are accumulated in memory until the block passed to
        # {Client#transaction} completes.
        #
        # @param [String] table The name of the table in the database to be
        #   modified.
        # @param [Array<Hash>] rows One or more hash objects with the hash keys
        #   matching the table's columns, and the hash values matching the
        #   table's values.
        #
        #   Ruby types are mapped to Spanner types as follows:
        #
        #   | Spanner     | Ruby           | Notes  |
        #   |-------------|----------------|---|
        #   | `BOOL`      | `true`/`false` | |
        #   | `INT64`     | `Integer`      | |
        #   | `FLOAT64`   | `Float`        | |
        #   | `NUMERIC`   | `BigDecimal`   | |
        #   | `STRING`    | `String`       | |
        #   | `DATE`      | `Date`         | |
        #   | `TIMESTAMP` | `Time`, `DateTime` | |
        #   | `BYTES`     | `File`, `IO`, `StringIO`, or similar | |
        #   | `ARRAY`     | `Array` | Nested arrays are not supported. |
        #
        #   See [Data
        #   types](https://cloud.google.com/spanner/docs/data-definition-language#data_types).
        #
        # @example
        #   require "google/cloud/spanner"
        #
        #   spanner = Google::Cloud::Spanner.new
        #   db = spanner.client "my-instance", "my-database"
        #
        #   db.transaction do |tx|
        #     tx.insert "users", [{ id: 1, name: "Charlie", active: false },
        #                         { id: 2, name: "Harvey",  active: true }]
        #   end
        #
        def insert table, *rows
          ensure_session!
          @commit.insert table, rows
        end

        ##
        # Updates existing rows in a table. If any of the rows does not already
        # exist, the request fails with error {Google::Cloud::NotFoundError}.
        #
        # All changes are accumulated in memory until the block passed to
        # {Client#transaction} completes.
        #
        # @param [String] table The name of the table in the database to be
        #   modified.
        # @param [Array<Hash>] rows One or more hash objects with the hash keys
        #   matching the table's columns, and the hash values matching the
        #   table's values.
        #
        #   Ruby types are mapped to Spanner types as follows:
        #
        #   | Spanner     | Ruby           | Notes  |
        #   |-------------|----------------|---|
        #   | `BOOL`      | `true`/`false` | |
        #   | `INT64`     | `Integer`      | |
        #   | `FLOAT64`   | `Float`        | |
        #   | `NUMERIC`   | `BigDecimal`   | |
        #   | `STRING`    | `String`       | |
        #   | `DATE`      | `Date`         | |
        #   | `TIMESTAMP` | `Time`, `DateTime` | |
        #   | `BYTES`     | `File`, `IO`, `StringIO`, or similar | |
        #   | `ARRAY`     | `Array` | Nested arrays are not supported. |
        #
        #   See [Data
        #   types](https://cloud.google.com/spanner/docs/data-definition-language#data_types).
        #
        # @example
        #   require "google/cloud/spanner"
        #
        #   spanner = Google::Cloud::Spanner.new
        #   db = spanner.client "my-instance", "my-database"
        #
        #   db.transaction do |tx|
        #     tx.update "users", [{ id: 1, name: "Charlie", active: false },
        #                         { id: 2, name: "Harvey",  active: true }]
        #   end
        #
        def update table, *rows
          ensure_session!
          @commit.update table, rows
        end

        ##
        # Inserts or replaces rows in a table. If any of the rows already exist,
        # it is deleted, and the column values provided are inserted instead.
        # Unlike #upsert, this means any values not explicitly written become
        # `NULL`.
        #
        # All changes are accumulated in memory until the block passed to
        # {Client#transaction} completes.
        #
        # @param [String] table The name of the table in the database to be
        #   modified.
        # @param [Array<Hash>] rows One or more hash objects with the hash keys
        #   matching the table's columns, and the hash values matching the
        #   table's values.
        #
        #   Ruby types are mapped to Spanner types as follows:
        #
        #   | Spanner     | Ruby           | Notes  |
        #   |-------------|----------------|---|
        #   | `BOOL`      | `true`/`false` | |
        #   | `INT64`     | `Integer`      | |
        #   | `FLOAT64`   | `Float`        | |
        #   | `NUMERIC`   | `BigDecimal`   | |
        #   | `STRING`    | `String`       | |
        #   | `DATE`      | `Date`         | |
        #   | `TIMESTAMP` | `Time`, `DateTime` | |
        #   | `BYTES`     | `File`, `IO`, `StringIO`, or similar | |
        #   | `ARRAY`     | `Array` | Nested arrays are not supported. |
        #
        #   See [Data
        #   types](https://cloud.google.com/spanner/docs/data-definition-language#data_types).
        #
        # @example
        #   require "google/cloud/spanner"
        #
        #   spanner = Google::Cloud::Spanner.new
        #   db = spanner.client "my-instance", "my-database"
        #
        #   db.transaction do |tx|
        #     tx.replace "users", [{ id: 1, name: "Charlie", active: false },
        #                          { id: 2, name: "Harvey",  active: true }]
        #   end
        #
        def replace table, *rows
          ensure_session!
          @commit.replace table, rows
        end

        ##
        # Deletes rows from a table. Succeeds whether or not the specified rows
        # were present.
        #
        # All changes are accumulated in memory until the block passed to
        # {Client#transaction} completes.
        #
        # @param [String] table The name of the table in the database to be
        #   modified.
        # @param [Object, Array<Object>] keys A single, or list of keys or key
        #   ranges to match returned data to. Values should have exactly as many
        #   elements as there are columns in the primary key.
        #
        # @example
        #   require "google/cloud/spanner"
        #
        #   spanner = Google::Cloud::Spanner.new
        #   db = spanner.client "my-instance", "my-database"
        #
        #   db.transaction { |tx| tx.delete "users", [1, 2, 3] }
        #
        def delete table, keys = []
          ensure_session!
          @commit.delete table, keys
        end

        ##
        # @private
        # Returns the field names and types for a table.
        #
        # @param [String] table The name of the table in the database to
        #   retrieve types for
        #
        # @return [Hash, Array] The types of the returned data. The default is a
        #   Hash. Is a nested Array of Arrays when `pairs` is specified.
        #
        # @example
        #   require "google/cloud/spanner"
        #
        #   spanner = Google::Cloud::Spanner.new
        #   db = spanner.client "my-instance", "my-database"
        #
        #   db.transaction do |tx|
        #     users_types = tx.fields_for "users"
        #     tx.insert "users", [{ id: 1, name: "Charlie", active: false },
        #                         { id: 2, name: "Harvey",  active: true }],
        #               types: users_types
        #   end
        #
        def fields_for table
          execute_query("SELECT * FROM #{table} WHERE 1 = 0").fields
        end

        ##
        # Creates a configuration object ({Fields}) that may be provided to
        # queries or used to create STRUCT objects. (The STRUCT will be
        # represented by the {Data} class.) See {Client#execute} and/or
        # {Fields#struct}.
        #
        # For more information, see [Data Types - Constructing a
        # STRUCT](https://cloud.google.com/spanner/docs/data-types#constructing-a-struct).
        #
        # @param [Array, Hash] types Accepts an array or hash types.
        #
        #   Arrays can contain just the type value, or a sub-array of the
        #   field's name and type value. Hash keys must contain the field name
        #   as a `Symbol` or `String`, or the field position as an `Integer`.
        #   Hash values must contain the type value. If a Hash is used the
        #   fields will be created using the same order as the Hash keys.
        #
        #   Supported type values incude:
        #
        #   * `:BOOL`
        #   * `:BYTES`
        #   * `:DATE`
        #   * `:FLOAT64`
        #   * `:NUMERIC`
        #   * `:INT64`
        #   * `:STRING`
        #   * `:TIMESTAMP`
        #   * `Array` - Lists are specified by providing the type code in an
        #     array. For example, an array of integers are specified as
        #     `[:INT64]`.
        #   * {Fields} - Nested Structs are specified by providing a Fields
        #     object.
        #
        # @return [Fields] The fields of the given types.
        #
        # @example Create a STRUCT value with named fields using Fields object:
        #   require "google/cloud/spanner"
        #
        #   spanner = Google::Cloud::Spanner.new
        #   db = spanner.client "my-instance", "my-database"
        #
        #   db.transaction do |tx|
        #     named_type = tx.fields(
        #       { id: :INT64, name: :STRING, active: :BOOL }
        #     )
        #     named_data = named_type.struct(
        #       { id: 42, name: nil, active: false }
        #     )
        #   end
        #
        # @example Create a STRUCT value with anonymous field names:
        #   require "google/cloud/spanner"
        #
        #   spanner = Google::Cloud::Spanner.new
        #   db = spanner.client "my-instance", "my-database"
        #
        #   db.transaction do |tx|
        #     anon_type = tx.fields [:INT64, :STRING, :BOOL]
        #     anon_data = anon_type.struct [42, nil, false]
        #   end
        #
        # @example Create a STRUCT value with duplicate field names:
        #   require "google/cloud/spanner"
        #
        #   spanner = Google::Cloud::Spanner.new
        #   db = spanner.client "my-instance", "my-database"
        #
        #   db.transaction do |tx|
        #     dup_type = tx.fields [[:x, :INT64], [:x, :STRING], [:x, :BOOL]]
        #     dup_data = dup_type.struct [42, nil, false]
        #   end
        #
        def fields types
          Fields.new types
        end

        ##
        # Creates a Cloud Spanner Range. This can be used in place of a Ruby
        # Range when needing to exclude the beginning value.
        #
        # @param [Object] beginning The object that defines the beginning of the
        #   range.
        # @param [Object] ending The object that defines the end of the range.
        # @param [Boolean] exclude_begin Determines if the range excludes its
        #   beginning value. Default is `false`.
        # @param [Boolean] exclude_end Determines if the range excludes its
        #   ending value. Default is `false`.
        #
        # @return [Google::Cloud::Spanner::Range] The new Range instance.
        #
        # @example
        #   require "google/cloud/spanner"
        #
        #   spanner = Google::Cloud::Spanner.new
        #   db = spanner.client "my-instance", "my-database"
        #
        #   db.transaction do |tx|
        #     key_range = tx.range 1, 100
        #     results = tx.read "users", [:id, :name], keys: key_range
        #
        #     results.rows.each do |row|
        #       puts "User #{row[:id]} is #{row[:name]}"
        #     end
        #   end
        #
        def range beginning, ending, exclude_begin: false, exclude_end: false
          Range.new beginning, ending,
                    exclude_begin: exclude_begin,
                    exclude_end: exclude_end
        end

        ##
        # Creates a column value object representing setting a field's value to
        # the timestamp of the commit. (See {Client#commit_timestamp})
        #
        # This placeholder value can only be used for timestamp columns that
        # have set the option "(allow_commit_timestamp=true)" in the schema.
        #
        # @return [ColumnValue] The commit timestamp column value object.
        #
        # @example
        #   require "google/cloud/spanner"
        #
        #   spanner = Google::Cloud::Spanner.new
        #
        #   db = spanner.client "my-instance", "my-database"
        #
        #   db.transaction do |tx|
        #     tx.insert "users", [
        #       { id: 5, name: "Murphy", updated_at: tx.commit_timestamp }
        #     ]
        #   end
        #
        def commit_timestamp
          ColumnValue.commit_timestamp
        end

        ##
        # @private
        # Keeps the transaction current by creating a new transaction.
        def keepalive!
          ensure_session!
          @grpc = session.create_transaction.instance_variable_get :@grpc
        end

        ##
        # @private
        # Permanently deletes the transaction and session.
        def release!
          ensure_session!
          session.release!
        end

        ##
        # @private
        # Determines if the transaction has been idle longer than the given
        # duration.
        def idle_since? duration
          session.idle_since? duration
        end

        ##
        # @private
        # All of the mutations created in the transaction block.
        def mutations
          @commit.mutations
        end

        ##
        # @private Creates a new Transaction instance from a
        # `Google::Cloud::Spanner::V1::Transaction`.
        def self.from_grpc grpc, session
          new.tap do |s|
            s.instance_variable_set :@grpc,    grpc
            s.instance_variable_set :@session, session
          end
        end

        ##
        # @private Checks if a transaction is already created.
        def existing_transaction?
          !no_existing_transaction?
        end

        ##
        # @private Checks if transaction is not already created.
        def no_existing_transaction?
          @grpc.nil?
        end

        protected

        # The TransactionSelector to be used for queries
        def tx_selector
          return V1::TransactionSelector.new id: transaction_id if existing_transaction?
          V1::TransactionSelector.new(
            begin: V1::TransactionOptions.new(
              read_write: V1::TransactionOptions::ReadWrite.new
            )
          )
        end

        def inline_begin_in_progress?
          @state_of_inline_begin == :INLINE_BEGIN_IN_PROGRESS
        end

        ##
        # @private Build request options. If transaction tag is set
        #   then add into request options.
        def build_request_options options
          options = Convert.to_request_options options, tag_type: :request_tag

          if transaction_tag
            options ||= {}
            options[:transaction_tag] = transaction_tag
          end

          options
        end

        ##
        # @private Raise an error unless an active connection to the service is
        # available.
        def ensure_session!
          raise "Must have active connection to service" unless session
        end

        def service
          session.service
        end
      end
    end
  end
end<|MERGE_RESOLUTION|>--- conflicted
+++ resolved
@@ -348,7 +348,6 @@
 
           params, types = Convert.to_input_params_and_types params, types
           request_options = build_request_options request_options
-<<<<<<< HEAD
           results = nil
           @mutex.synchronize do
             @resource.wait @mutex while inline_begin_in_progress?
@@ -361,18 +360,11 @@
             if no_existing_transaction?
               # When an exception happens, this should be reset to :NO_OPERATIONS_YET
               @state_of_inline_begin = :TRANSACTION_AVAILABLE
-              @grpc = results.metadata.transaction
+              # @grpc = results.metadata.transaction
+              @grpc = results.transaction if no_existing_transaction?
               @resource.signal
             end
           end
-=======
-          results = session.execute_query sql, params: params, types: types,
-                                               transaction: tx_selector, seqno: @seqno,
-                                               query_options: query_options,
-                                               request_options: request_options,
-                                               call_options: call_options
-          @grpc = results.transaction if no_existing_transaction?
->>>>>>> 206b87b6
           results
         end
         alias execute execute_query

--- conflicted
+++ resolved
@@ -626,14 +626,13 @@
           ensure_session!
 
           request_options = build_request_options request_options
-<<<<<<< HEAD
           safe_execute do |seqno|
             batch_update_results = nil
             begin
-              results = session.batch_update tx_selector, seqno,
-                                             request_options: request_options,
-                                             call_options: call_options, &block
-              batch_update_results = BatchUpdateResults.from_grpc results
+              response = session.batch_update tx_selector, seqno,
+                                              request_options: request_options,
+                                              call_options: call_options, &block
+              batch_update_results = BatchUpdateResults.new response
               row_counts = batch_update_results.row_counts
               @grpc ||= batch_update_results.transaction
               return row_counts
@@ -642,21 +641,6 @@
               # Re-raise after extracting transaction
               raise
             end
-=======
-          batch_update_results = nil
-          begin
-            response = session.batch_update tx_selector, @seqno,
-                                            request_options: request_options,
-                                            call_options: call_options, &block
-            batch_update_results = BatchUpdateResults.new response
-            row_counts = batch_update_results.row_counts
-            @grpc = batch_update_results.transaction if no_existing_transaction?
-            row_counts
-          rescue Google::Cloud::Spanner::BatchUpdateError
-            @grpc = batch_update_results.transaction if no_existing_transaction?
-            # Re-raise after extracting transaction
-            raise
->>>>>>> 66e25f4f
           end
         end
 

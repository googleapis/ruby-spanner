--- conflicted
+++ resolved
@@ -1,18 +1,16 @@
 # Release History
 
-<<<<<<< HEAD
 ### 2.15.1 (2022-10-04)
 
 #### Documentation
 
 * Update gemspace and documentation ([#14](https://github.com/googleapis/ruby-spanner/issues/14)) 
-=======
+
 ### 2.15.0 (2022-09-07)
 
 #### Features
 
 * Support fine grained access control ([#19067](https://github.com/googleapis/google-cloud-ruby/issues/19067)) 
->>>>>>> 8d440241
 
 ### 2.14.0 (2022-07-08)
 
